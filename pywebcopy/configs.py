--- conflicted
+++ resolved
@@ -37,12 +37,9 @@
     'load_javascript': True,
     'load_images': True,
     'join_timeout': None,
-<<<<<<< HEAD
-    'multithreading': False
-=======
     'allowed_file_ext': safe_file_exts,
     'http_headers': safe_http_headers,
->>>>>>> 8b5cbb1f
+    'multithreading': False
 }
 """Default configuration with preconfigured values."""
 
@@ -149,13 +146,9 @@
     def setup_config(self, project_url=None, project_folder=None, project_name=None,
                      over_write=False, bypass_robots=False, zip_project_folder=True,
                      delete_project_folder=False, load_css=True, load_javascript=True,
-<<<<<<< HEAD
-                     load_images=True, join_timeout=None, multithreading=False,
-                     log_file=None, debug=False):
-=======
                      load_images=True, join_timeout=None, log_file=None, debug=False,
-                     allowed_file_ext=safe_file_exts, http_headers=safe_http_headers):
->>>>>>> 8b5cbb1f
+                     allowed_file_ext=safe_file_exts, http_headers=safe_http_headers,
+                     multithreading=False):
         """Sets up the complete config parts which requires a project_url to be present.
 
         Complete configuration is done here and subject to change according to application structure
@@ -172,12 +165,8 @@
             project_url=project_url,
             over_write=over_write, bypass_robots=bypass_robots, zip_project_folder=zip_project_folder,
             delete_project_folder=delete_project_folder, load_css=load_css, load_javascript=load_javascript,
-<<<<<<< HEAD
-            load_images=load_images, join_timeout=join_timeout, multithreading=multithreading, debug=debug, log_file=log_file
-=======
             load_images=load_images, join_timeout=join_timeout, debug=debug, log_file=log_file,
-            allowed_file_ext=allowed_file_exts, http_headers=http_headers
->>>>>>> 8b5cbb1f
+            allowed_file_ext=allowed_file_exts, http_headers=http_headers, multithreading=multithreading
         )
 
         #: Default base paths configuration is done right away so
