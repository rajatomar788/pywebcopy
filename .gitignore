--- conflicted
+++ resolved
@@ -1,13 +1,4 @@
-<<<<<<< HEAD
-.idea/*
-.vscode/*
-dist/*
-site/*
-.pytest_cache/*
-pywebcopy.egg-info/*
-*.pyc
-*.pyc
-=======
+
 /.idea/*
 /.vscode/*
 /.pytest_cache/*
@@ -18,4 +9,3 @@
 Pipfile
 Pipfile.lock
 /testing/
->>>>>>> fdd8f199
